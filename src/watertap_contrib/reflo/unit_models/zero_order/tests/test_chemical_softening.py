--- conflicted
+++ resolved
@@ -277,19 +277,11 @@
                 "soda_ash": 4412996.0,
                 "co2": 63583.90040970207,
             },
-<<<<<<< HEAD
-            "total_capital_cost": 1072612.378,
-            "maintenance_labor_chemical_operating_cost": 32178.371,
-            "total_operating_cost": 5646742.412,
-            "aggregate_direct_capital_cost": 1072612.378,
-            "LCOW": 4.162705,
-=======
             "total_capital_cost": 995582.6042958911,
             "maintenance_labor_chemical_operating_cost": 29867.478128876734,
             "total_operating_cost": 5486812.104324022,
             "aggregate_direct_capital_cost": 995582.6042958911,
             "LCOW": 4.0324449631965855,
->>>>>>> be567ed1
         }
         for v, r in sys_cost_results.items():
             softv = getattr(m.fs.costing, v)
@@ -547,21 +539,6 @@
             "aggregate_fixed_operating_cost": 1086190.752,
             "aggregate_variable_operating_cost": 0.0,
             "aggregate_flow_electricity": 5.591,
-<<<<<<< HEAD
-            "aggregate_flow_lime": 3028170.6,
-            "aggregate_flow_soda ash": 0.0,
-            "aggregate_flow_co2": 281286.38,
-            "aggregate_flow_costs": {
-                "electricity": 4028.055,
-                "lime": 614918.7,
-                "soda ash": 0.0,
-                "co2": 126932.7,
-            },
-            "total_capital_cost": 2529666.844,
-            "maintenance_labor_chemical_operating_cost": 75890.005,
-            "total_operating_cost": 1907960.3,
-            "capital_recovery_factor": 0.11195,
-=======
             "aggregate_flow_lime": 8290.679,
             "aggregate_flow_soda_ash": 0.0,
             "aggregate_flow_co2": 770.12,
@@ -579,7 +556,6 @@
             "soda_ash_cost": 0.65,
             "mgcl2_cost": 1.5,
             "co2_cost": 0.38,
->>>>>>> be567ed1
             "aggregate_direct_capital_cost": 2529666.844,
             "LCOW": 0.119949,
         }
