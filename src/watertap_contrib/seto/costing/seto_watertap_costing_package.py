import pyomo.environ as pyo
from idaes.core import declare_process_block_class, FlowsheetBlock
from idaes.models.unit_models import Mixer
import math

from watertap.costing.watertap_costing_package import (
    WaterTAPCostingData,
    _DefinedFlowsDict,
)
from watertap.unit_models import (
    ReverseOsmosis0D,
    ReverseOsmosis1D,
    NanoFiltration0D,
    NanofiltrationZO,
    PressureExchanger,
    Crystallization,
    Ultraviolet0D,
    Pump,
    EnergyRecoveryDevice,
    Electrodialysis0D,
    Electrodialysis1D,
    IonExchange0D,
    GAC,
)
from idaes.core.base.costing_base import (
    FlowsheetCostingBlockData,
    register_idaes_currency_units,
)
from watertap.costing.units.crystallizer import cost_crystallizer
from watertap.costing.units.electrodialysis import cost_electrodialysis
from watertap.costing.units.energy_recovery_device import cost_energy_recovery_device
from watertap.costing.units.gac import cost_gac
from watertap.costing.units.ion_exchange import cost_ion_exchange
from watertap.costing.units.nanofiltration import cost_nanofiltration
from watertap.costing.units.mixer import cost_mixer
from watertap.costing.units.pressure_exchanger import cost_pressure_exchanger
from watertap.costing.units.pump import cost_pump
from watertap.costing.units.reverse_osmosis import cost_reverse_osmosis
from watertap.costing.units.uv_aop import cost_uv_aop

from watertap_contrib.seto.solar_models.zero_order import Photovoltaic
from watertap_contrib.seto.costing.solar.photovoltaic import cost_pv
<<<<<<< HEAD
from watertap_contrib.seto.solar_models.surrogate.pv import PVSurrogate
from watertap_contrib.seto.costing.solar.pv_surrogate import cost_pv_surrogate
=======
from watertap_contrib.seto.solar_models.surrogate.trough import TroughSurrogate
from watertap_contrib.seto.costing.solar.trough_surrogate import cost_trough_surrogate
>>>>>>> fb7b5ae9
from watertap_contrib.seto.unit_models.surrogate import LTMEDSurrogate
from watertap_contrib.seto.unit_models.surrogate import MEDTVCSurrogate
from watertap_contrib.seto.costing.units.lt_med_surrogate import cost_lt_med_surrogate
from watertap_contrib.seto.costing.units.med_tvc_surrogate import cost_med_tvc_surrogate
from watertap_contrib.seto.unit_models.zero_order.chemical_softening_zo import (
    ChemicalSofteningZO,
)
from watertap_contrib.seto.costing.units.chemical_softening_zo import (
    cost_chem_softening,
)

from watertap_contrib.seto.core import PySAMWaterTAP


@declare_process_block_class("SETOWaterTAPCosting")
class SETOWaterTAPCostingData(WaterTAPCostingData):

    unit_mapping = {
        LTMEDSurrogate: cost_lt_med_surrogate,
        MEDTVCSurrogate: cost_med_tvc_surrogate,
        Photovoltaic: cost_pv,
<<<<<<< HEAD
        PVSurrogate: cost_pv_surrogate,
=======
        TroughSurrogate: cost_trough_surrogate,
>>>>>>> fb7b5ae9
        Mixer: cost_mixer,
        Pump: cost_pump,
        EnergyRecoveryDevice: cost_energy_recovery_device,
        PressureExchanger: cost_pressure_exchanger,
        ReverseOsmosis0D: cost_reverse_osmosis,
        ReverseOsmosis1D: cost_reverse_osmosis,
        NanoFiltration0D: cost_nanofiltration,
        NanofiltrationZO: cost_nanofiltration,
        Crystallization: cost_crystallizer,
        Ultraviolet0D: cost_uv_aop,
        Electrodialysis0D: cost_electrodialysis,
        Electrodialysis1D: cost_electrodialysis,
        IonExchange0D: cost_ion_exchange,
        GAC: cost_gac,
        ChemicalSofteningZO: cost_chem_softening,
    }

    def build_global_params(self):
        super().build_global_params()

        if "USD_2021" not in pyo.units._pint_registry:
            pyo.units.load_definitions_from_strings(
                ["USD_2021 = 500/708.0 * USD_CE500"]
            )

        self.base_currency = pyo.units.USD_2021
        self.plant_lifetime = pyo.Var(
            initialize=20, units=self.base_period, doc="Plant lifetime"
        )

        self.sales_tax_frac = pyo.Param(
            initialize=0.05,
            mutable=True,
            doc="Sales tax as fraction of capital costs",
            units=pyo.units.dimensionless,
        )

        self.heat_cost = pyo.Param(
            mutable=True,
            initialize=0.01,
            doc="Heat cost",
            units=pyo.units.USD_2018 / pyo.units.kWh,
        )
        self.add_defined_flow("heat", self.heat_cost)

        self.plant_lifetime.fix()
        self.utilization_factor.fix(1)

    def build_process_costs(self):
        # super().build_process_costs()

        self.total_capital_cost = pyo.Var(
            initialize=1e3,
            domain=pyo.NonNegativeReals,
            doc="Total capital cost",
            units=self.base_currency,
        )
        self.maintenance_labor_chemical_operating_cost = pyo.Var(
            initialize=1e3,
            domain=pyo.NonNegativeReals,
            doc="Maintenance-labor-chemical operating cost",
            units=self.base_currency / self.base_period,
        )
        self.total_operating_cost = pyo.Var(
            initialize=1e3,
            domain=pyo.Reals,
            doc="Total operating cost",
            units=self.base_currency / self.base_period,
        )
        
        self.total_electric_operating_cost = pyo.Var(
            initialize=1e3,
            domain=pyo.Reals,
            doc="Total operating cost",
            units=self.base_currency / self.base_period,
        )

        self.total_capital_cost_constraint = pyo.Constraint(
            expr=self.total_capital_cost
            == self.factor_total_investment * self.aggregate_capital_cost
        )
        self.maintenance_labor_chemical_operating_cost_constraint = pyo.Constraint(
            expr=self.maintenance_labor_chemical_operating_cost
            == self.factor_maintenance_labor_chemical * self.total_capital_cost
        )

        self.total_operating_cost_constraint = pyo.Constraint(
            expr=self.total_operating_cost
            == self.maintenance_labor_chemical_operating_cost
            + self.aggregate_fixed_operating_cost
            + self.aggregate_variable_operating_cost
            + sum(self.aggregate_flow_costs.values()) * self.utilization_factor)

        self.total_electric_operating_cost_constraint = pyo.Constraint(
            expr=self.total_electric_operating_cost
            == sum(self.aggregate_flow_costs.values()) * self.utilization_factor
        )


@declare_process_block_class("TreatmentCosting")
class TreatmentCostingData(SETOWaterTAPCostingData):
    def build_global_params(self):
        super().build_global_params()

    def build_process_costs(self):
        super().build_process_costs()


@declare_process_block_class("EnergyCosting")
class EnergyCostingData(SETOWaterTAPCostingData):
    def build_global_params(self):
        super().build_global_params()

    def build_process_costs(self):
        super().build_process_costs()


@declare_process_block_class("SETOSystemCosting")
class SETOSystemCostingData(FlowsheetCostingBlockData):
    def build(self):
        super().build()

        self._registered_LCOWs = {}

    def build_global_params(self):
        # Register currency and conversion rates based on CE Index
        register_idaes_currency_units()
        if "USD_2021" not in pyo.units._pint_registry:
            pyo.units.load_definitions_from_strings(
                ["USD_2021 = 500/708.0 * USD_CE500"]
            )

        self.base_currency = pyo.units.USD_2021

        self.base_period = pyo.units.year

        self.defined_flows = _DefinedFlowsDict()

        self.utilization_factor = pyo.Var(
            initialize=1,
            doc="Plant capacity utilization [fraction of uptime]",
            units=pyo.units.dimensionless,
        )

        self.plant_lifetime = pyo.Var(
            initialize=20, units=self.base_period, doc="Plant lifetime"
        )

        self.factor_total_investment = pyo.Var(
            initialize=1,
            doc="Total investment factor [investment cost/equipment cost]",
            units=pyo.units.dimensionless,
        )
        self.factor_maintenance_labor_chemical = pyo.Var(
            initialize=0.03,
            doc="Maintenance-labor-chemical factor [fraction of investment cost/year]",
            units=pyo.units.year**-1,
        )

        self.wacc = pyo.Param(
            initialize=0.05,
            mutable=True,
            units=pyo.units.dimensionless,
            doc="Weighted Average Cost of Capital [WACC]",
        )

        self.electricity_cost = pyo.Param(
            mutable=True,
            initialize=0.0718,  # From EIA for 2021
            doc="Electricity cost",
            units=self.base_currency / pyo.units.kWh,
        )
        
        self.add_defined_flow("electricity", self.electricity_cost)
        
        self.electrical_carbon_intensity = pyo.Param(
            mutable=True,
            initialize=0.475,
            doc="Grid carbon intensity [kgCO2_eq/kWh]",
            units=pyo.units.kg / pyo.units.kWh,
        )

        self.factor_capital_annualization = pyo.Expression(
            expr=(
                (
                    self.wacc
                    * (1 + self.wacc) ** (self.plant_lifetime / self.base_period)
                )
                / (((1 + self.wacc) ** (self.plant_lifetime / self.base_period)) - 1)
                / self.base_period
            )
        )
        # fix the parameters
        self.fix_all_vars()
        # Build the integrated system costs
        self.build_integrated_costs()

    def build_process_costs(self):
        pass

    def build_integrated_costs(self):
        treat_cost = self._get_treatment_cost_block()
        en_cost = self._get_energy_cost_block()
        self.total_capital_cost = pyo.Var(
            initialize=1e3,
            domain=pyo.NonNegativeReals,
            doc="Total capital cost for integrated system",
            units=self.base_currency,
        )
        self.total_operating_cost = pyo.Var(
            initialize=1e3,
            # domain=pyo.NonNegativeReals,
            doc="Total operating cost for integrated system",
            units=self.base_currency / self.base_period,
        )
        self.total_electric_operating_cost = pyo.Var(
            initialize=1e3,
            # domain=pyo.NonNegativeReals,
            doc="Total operating cost for integrated system",
            units=self.base_currency / self.base_period,
        )
        self.aggregate_flow_electricity = pyo.Var(
            initialize=1e3,
            # domain=pyo.NonNegativeReals,
            doc="Aggregated electricity flow",
            units=pyo.units.kW,
        )
        
        if all(hasattr(b, "aggregate_flow_heat") for b in [treat_cost, en_cost]):
            self.aggregate_flow_heat = pyo.Var(
                initialize=1e3,
                # domain=pyo.NonNegativeReals,
                doc="Aggregated heat flow",
                units=pyo.units.kW,
            )

        

        self.total_capital_cost_constraint = pyo.Constraint(
            expr=self.total_capital_cost
            == pyo.units.convert(
                treat_cost.total_capital_cost + en_cost.total_capital_cost,
                to_units=self.base_currency,
            )
        )

        self.total_operating_cost_constraint = pyo.Constraint(
            expr=self.total_operating_cost
            == pyo.units.convert(
                treat_cost.total_operating_cost + en_cost.total_operating_cost,
                to_units=self.base_currency / self.base_period,
            )
        )

        self.aggregate_flow_electricity_constraint = pyo.Constraint(
            expr=self.aggregate_flow_electricity
            == treat_cost.aggregate_flow_electricity
            + en_cost.aggregate_flow_electricity
        )

    def add_LCOW(self, flow_rate, name="LCOW"):
        """
        Add Levelized Cost of Water (LCOW) to costing block.
        Args:
            flow_rate - flow rate of water (volumetric) to be used in
                        calculating LCOW
            name (optional) - name for the LCOW variable (default: LCOW)
        """

        LCOW = pyo.Var(
            doc=f"Levelized Cost of Water based on flow {flow_rate.name}",
            units=self.base_currency / pyo.units.m**3,
        )
        self.add_component(name, LCOW)

        LCOW_constraint = pyo.Constraint(
            expr=LCOW
            == (
                self.total_capital_cost * self.factor_capital_annualization
                + self.total_operating_cost
            )
            / (
                pyo.units.convert(
                    flow_rate, to_units=pyo.units.m**3 / self.base_period
                )
                * self.utilization_factor
            ),
            doc=f"Constraint for Levelized Cost of Water based on flow {flow_rate.name}",
        )
        self.add_component(name + "_constraint", LCOW_constraint)

        self._registered_LCOWs[name] = (LCOW, LCOW_constraint)

    def add_LCOE(self, e_model="pysam"):
        """
        Add Levelized Cost of Energy (LCOE) to costing block.
        Args:
            e_model - energy modeling approach used (PySAM or surrogate)
        """

        if e_model == "pysam":
            pysam = self._get_pysam()

            if not pysam._has_been_run:
                raise Exception(
                    f"PySAM model {pysam._pysam_model_name} has not yet been run, so there is no annual_energy data available."
                    "You must run the PySAM model before adding LCOE metric."
                )

            en_cost = self._get_energy_cost_block()

            self.annual_energy_generated = pyo.Param(
                initialize=pysam.annual_energy,
                units=pyo.units.kWh / pyo.units.year,
                doc=f"Annual energy generated by {pysam._pysam_model_name}",
            )
            LCOE_expr = pyo.Expression(
                expr=(
                    en_cost.total_capital_cost * self.factor_capital_annualization
                    + (
                        en_cost.aggregate_fixed_operating_cost
                        + en_cost.aggregate_variable_operating_cost
                    )
                )
                / self.annual_energy_generated
                * self.utilization_factor
            )
            self.add_component("LCOE", LCOE_expr)

        if e_model == "surrogate":
            fs = self._get_flowsheet()
            en_cost = self._get_energy_cost_block()
            self.annual_energy_generated = pyo.Param(
                initialize=fs.energy.pv.annual_energy,
                units=pyo.units.kWh / pyo.units.year,
                doc=f"Annual energy generated by {e_model}",
            )
            LCOE_expr = pyo.Expression(
                expr=(
                    en_cost.total_capital_cost * self.factor_capital_annualization
                    + (
                        en_cost.aggregate_fixed_operating_cost
                        + en_cost.aggregate_variable_operating_cost
                    )
                )
                / self.annual_energy_generated
                * self.utilization_factor
            )
            self.add_component("LCOE", LCOE_expr)

    def add_specific_electric_energy_consumption(self, flow_rate):
        """
        Add specific electric energy consumption (kWh/m**3) to costing block.
        Args:
            flow_rate - flow rate of water (volumetric) to be used in
                        calculating specific energy consumption
        """

        specific_electric_energy_consumption = pyo.Var(
            initialize=100,
            doc=f"Specific electric energy consumption based on flow {flow_rate.name}",
        )

        self.add_component(
            "specific_electric_energy_consumption", specific_electric_energy_consumption
        )

        specific_electric_energy_consumption_constraint = pyo.Constraint(
            expr=specific_electric_energy_consumption
            == self.aggregate_flow_electricity
            / pyo.units.convert(flow_rate, to_units=pyo.units.m**3 / pyo.units.hr)
        )

        self.add_component(
            "specific_electric_energy_consumption_constraint",
            specific_electric_energy_consumption_constraint,
        )

    def add_specific_thermal_energy_consumption(self, flow_rate):
        """
        Add specific thermal energy consumption (kWh/m**3) to costing block.
        Args:
            flow_rate - flow rate of water (volumetric) to be used in
                        calculating specific energy consumption
        """

        specific_thermal_energy_consumption = pyo.Var(
            initialize=100,
            doc=f"Specific thermal energy consumption based on flow {flow_rate.name}",
        )

        self.add_component(
            "specific_thermal_energy_consumption", specific_thermal_energy_consumption
        )

        specific_thermal_energy_consumption_constraint = pyo.Constraint(
            expr=specific_thermal_energy_consumption
            == self.aggregate_flow_heat
            / pyo.units.convert(flow_rate, to_units=pyo.units.m**3 / pyo.units.hr)
        )

        self.add_component(
            "specific_thermal_energy_consumption_constraint",
            specific_thermal_energy_consumption_constraint,
        )


    def add_defined_flow(self, flow_name, flow_cost):
        """
        This method adds a defined flow to the costing block.

        NOTE: Use this method to add `defined_flows` to the costing block
              to ensure updates to `flow_cost` get propagated in the model.
              See https://github.com/IDAES/idaes-pse/pull/1014 for details.

        Args:
            flow_name: string containing the name of the flow to register
            flow_cost: Pyomo expression that represents the flow unit cost

        Returns:
            None
        """
        flow_cost_name = flow_name + "_cost"
        current_flow_cost = self.component(flow_cost_name)
        if current_flow_cost is None:
            self.add_component(flow_cost_name, pyo.Expression(expr=flow_cost))
            self.defined_flows._setitem(flow_name, self.component(flow_cost_name))
        elif current_flow_cost is flow_cost:
            self.defined_flows._setitem(flow_name, current_flow_cost)
        else:
            # if we get here then there's an attribute named
            # flow_cost_name on the block, which is an error
            raise RuntimeError(
                f"Attribute {flow_cost_name} already exists "
                f"on the costing block, but is not {flow_cost}"
            )
        
    def cost_flow(self, flow_expr, flow_type):
        """
        This method registers a given flow component (Var or expression) for
        costing. All flows are required to be bounded to be non-negative (i.e.
        a lower bound equal to or greater than 0).

        Args:
            flow_expr: Pyomo Var or expression that represents a material flow
                that should be included in the process costing. Units are
                expected to be on a per time basis.
            flow_type: string identifying the material this flow represents.
                This string must be available to the FlowsheetCostingBlock
                as a known flow type.

        Raises:
            ValueError if flow_type is not recognized.
            TypeError if flow_expr is an indexed Var.
        """
        if flow_type not in self.defined_flows:
            raise ValueError(
                f"{flow_type} is not a recognized flow type. Please check "
                "your spelling and that the flow type has been available to"
                " the FlowsheetCostingBlock."
            )
        if flow_type not in self.flow_types:
            self.register_flow_type(flow_type, self.defined_flows[flow_type])
        super().cost_flow(flow_expr, flow_type)

    def _get_treatment_cost_block(self):
        for b in self.model().component_objects(pyo.Block):
            if isinstance(b, TreatmentCostingData):
                return b

    def _get_energy_cost_block(self):
        for b in self.model().component_objects(pyo.Block):
            if isinstance(b, EnergyCostingData):
                return b

    def _get_pysam(self):
        pysam_block_test_lst = []
        for k, v in vars(self.model()).items():
            if isinstance(v, PySAMWaterTAP):
                pysam_block_test_lst.append(k)

        if len(pysam_block_test_lst) != 1:
            raise Exception("There is no instance of PySAMWaterTAP on this model.")

        else:
            pysam = getattr(self.model(), pysam_block_test_lst[0])
            return pysam
        
    def _get_flowsheet(self):
        block_test_lst = []
        for k, v in vars(self.model()).items():
            if isinstance(v, FlowsheetBlock):
                block_test_lst.append(k)

        if len(block_test_lst) != 1:
            raise Exception("There is no instance of the flowsheet on this model.")

        else:
            fs = getattr(self.model(), block_test_lst[0])
            return fs<|MERGE_RESOLUTION|>--- conflicted
+++ resolved
@@ -40,13 +40,8 @@
 
 from watertap_contrib.seto.solar_models.zero_order import Photovoltaic
 from watertap_contrib.seto.costing.solar.photovoltaic import cost_pv
-<<<<<<< HEAD
 from watertap_contrib.seto.solar_models.surrogate.pv import PVSurrogate
 from watertap_contrib.seto.costing.solar.pv_surrogate import cost_pv_surrogate
-=======
-from watertap_contrib.seto.solar_models.surrogate.trough import TroughSurrogate
-from watertap_contrib.seto.costing.solar.trough_surrogate import cost_trough_surrogate
->>>>>>> fb7b5ae9
 from watertap_contrib.seto.unit_models.surrogate import LTMEDSurrogate
 from watertap_contrib.seto.unit_models.surrogate import MEDTVCSurrogate
 from watertap_contrib.seto.costing.units.lt_med_surrogate import cost_lt_med_surrogate
@@ -66,13 +61,8 @@
 
     unit_mapping = {
         LTMEDSurrogate: cost_lt_med_surrogate,
-        MEDTVCSurrogate: cost_med_tvc_surrogate,
         Photovoltaic: cost_pv,
-<<<<<<< HEAD
         PVSurrogate: cost_pv_surrogate,
-=======
-        TroughSurrogate: cost_trough_surrogate,
->>>>>>> fb7b5ae9
         Mixer: cost_mixer,
         Pump: cost_pump,
         EnergyRecoveryDevice: cost_energy_recovery_device,
@@ -559,7 +549,6 @@
 
         else:
             pysam = getattr(self.model(), pysam_block_test_lst[0])
-            return pysam
         
     def _get_flowsheet(self):
         block_test_lst = []
